import time
import json
import hashlib
import hmac
import requests
import base64
from time import sleep
from datetime import datetime as dt
import logging

import pandas as pd

<<<<<<< HEAD
from cryptofeed.rest.api import API, request_retry
from cryptofeed.defines import COINBASE
=======
from cryptofeed.rest.api import API
from cryptofeed.defines import COINBASE, BUY, SELL
>>>>>>> 80a16735
from cryptofeed.standards import pair_std_to_exchange


REQUEST_LIMIT = 10
LOG = logging.getLogger('rest')


# API Docs https://docs.gdax.com/
class Coinbase(API):
    ID = COINBASE

    api = "https://api.pro.coinbase.com"
    sandbox_api = "https://api-public.sandbox.pro.coinbase.com"

    def _generate_signature(self, endpoint: str, method: str, body=''):
        timestamp = str(time.time())
        message = ''.join([timestamp, method, endpoint, body])
        hmac_key = base64.b64decode(self.key_secret)
        signature = hmac.new(hmac_key, message.encode('ascii'), hashlib.sha256)
        signature_b64 = base64.b64encode(signature.digest()).decode('utf-8')

        return {
            'CB-ACCESS-KEY': self.key_id,  # The api key as a string.
            'CB-ACCESS-SIGN': signature_b64,  # The base64-encoded signature (see Signing a Message).
            'CB-ACCESS-TIMESTAMP': timestamp,  # A timestamp for your request.
            'CB-ACCESS-PASSPHRASE': self.key_passphrase,  # The passphrase you specified when creating the API key
            'Content-Type': 'Application/JSON',
        }

    def _pagination(self, endpoint: str, body=None):
        if body is None:
            return endpoint

        if 'before' in body:
            if '?' in endpoint:
                endpoint = '{}&before={}'.format(endpoint, 'before')
            else:
                endpoint = '{}?before={}'.format(endpoint, 'before')
        if 'after' in body:
            if '?' in endpoint:
                endpoint = '{}&after={}'.format(endpoint, 'after')
            else:
                endpoint = '{}?after={}'.format(endpoint, 'after')
        if 'limit' in body:
            endpoint = '{}?limit={}'.format(endpoint, 'limit')

        return endpoint


    def _make_request(self, method: str, endpoint: str, body=None, retry=None, retry_wait=0):
        api = self.api
        if self.sandbox:
            api = self.sandbox_api

        @request_retry(self.ID, retry, retry_wait)
        def helper(verb, api, endpoint, body):
            header = self._generate_signature(endpoint, verb, body=json.dumps(body) if body else None)

            if method == "GET":
                return requests.get('{}{}'.format(api, endpoint), headers=header)
            elif method == "POST":
                return requests.post('{}{}'.format(api, endpoint), json=body, headers=header)
            elif method == "DELETE":
                return requests.delete('{}{}'.format(api, endpoint), headers=header)


        resp = helper(method, api, endpoint, body)
        self._handle_error(resp, LOG)
        return resp.json()

    def _get_fills(self, symbol=None, retry=None, retry_wait=0, start_date=None, end_date=None):
        endpoint = '/fills'
        if symbol is not None:
            symbol = pair_std_to_exchange(symbol, self.ID)
            endpoint = '{}?product_id={}'.format(endpoint, symbol)

        data = self._make_request("GET", endpoint, retry=retry)

        if data == []:
            LOG.warning("%s: No data", self.ID)
        elif start_date is not None and end_date is not None:
            # filter out data not in specified range
            data_in_range = []
            start_time = pd.Timestamp(start_date).to_pydatetime()
            end_time = pd.Timestamp(end_date).to_pydatetime()
            for entry in data:
                entry_time = dt.strptime(entry['created_at'], "%Y-%m-%dT%H:%M:%S.%fZ")

                if entry_time >= start_time and entry_time <= end_time:
                    data_in_range.append(entry)
            data = data_in_range

        data = list(map(self._trade_normalization, data))
        return data

    def _get_orders(self, body):
        """
        https://docs.gdax.com/?python#list-orders
        """
        endpoint = "/orders"
        if 'status' in body:
            for status in body['status']:
                if 'status' not in endpoint:
                    endpoint = '{}?status={}'.format(endpoint, status)
                else:
                    endpoint = '{}&status{}'.format(endpoint, status)

        if 'product_id' in body:
            product_id = pair_std_to_exchange(body['product_id'], self.ID)
            if 'status' in endpoint:
                endpoint = '{}&product_id={}'.format(endpoint, product_id)
            else:
                endpoint = '{}?product_id={}'.format(endpoint, product_id)

        endpoint = self._pagination(endpoint, body)

        data = self._make_request("GET", endpoint)
        data = list(map(self._trade_normalization, data))

        return data

    def _get_order(self, order_id):
        """
        https://docs.gdax.com/?python#get-an-order
        """
        endpoint = "/orders/{}".format(order_id)
        data = self._make_request("GET", endpoint)

        return data

    def _post_order(self, body, retry=None, retry_wait=0):
        """
        https://docs.gdax.com/?python#place-a-new-order
        """
        endpoint = "/orders"
        data = self._make_request("POST", endpoint, body, retry=retry, retry_wait=retry_wait)

        return data

    def _delete_order(self, order_id):
        endpoint = "/orders"
        endpoint = '{}/{}'.format(endpoint, order_id)

        self._make_request("DELETE", endpoint)

    def _get(self, endpoint):
        return self._make_request("GET", endpoint)

    def _post(self, endpoint, body):
        return self._make_request("POST", endpoint, body=body)

    def fills(self, symbol=None, start=None, end=None, retry=None, retry_wait=10):
        """
        data format

        {
            "trade_id": 74,
            "product_id": "BTC-USD",
            "price": "10.00",
            "size": "0.01",
            "order_id": "d50ec984-77a8-460a-b958-66f114b0de9b",
            "created_at": "2014-11-07T22:19:28.578544Z",
            "liquidity": "T",
            "fee": "0.00025",
            "settled": true,
            "side": "buy"
        }
        """
        return self._get_fills(symbol=symbol, retry=retry, retry_wait=retry_wait, start_date=start, end_date=end)

<<<<<<< HEAD
    def place_order(self, trades_to_make: list):
=======
    def execute_trades(self, trades_to_make: list):
>>>>>>> 80a16735
        """
        https://docs.gdax.com/?python#place-a-new-order
        data format
        {
            "size": "0.01",
            "price": "0.100",
            "side": "buy",
            "product_id": "BTC-USD"
        }

        Param descriptions
        client_oid	[optional] Order ID selected by you to identify your order
        type	[optional] limit or market (default is limit)
        side	buy or sell
        product_id	A valid product id
        stp	[optional] Self-trade prevention flag
        stop	[optional] Either loss or entry. Requires stop_price to be defined.
        stop_price	[optional] Only if stop is defined. Sets trigger price for stop order.

        LIMIT ORDER PARAMETERS
        Param	Description
        price	Price per bitcoin
        size	Amount of BTC to buy or sell
        time_in_force	[optional] GTC, GTT, IOC, or FOK (default is GTC)
        cancel_after	[optional]* min, hour, day
        post_only	[optional]** Post only flag
        * Requires time_in_force to be GTT

        ** Invalid when time_in_force is IOC or FOK

        MARKET ORDER PARAMETERS
        Param	Description
        size	[optional]* Desired amount in BTC
        funds	[optional]* Desired amount of quote currency to use
        * One of size or funds is required.
        """

        responses = []
        for trade in trades_to_make:
            responses.append(self._trade_normalization(
                self._post_order(trade, retry=None, retry_wait=0)
            ))

        return responses

    def cancel_order(self, order_id):
        self._delete_order(order_id)

    def orders(self, order_id=None, symbol=None, status=None):
        """
        Get order status(es)

        If order_id is supplied, a single order will be retrieved, otherwise orders can be
        specified by status, or symbol. 
        status can be None (all orders) or can be list of any of open, pending, active
        """
        if order_id:
            ret = self._get_order(order_id)
        else:
            body = {}
            if symbol:
                body['product_id'] = symbol
            if status:
                body['status'] = status
            else:
                body['status'] = 'all'
            ret = self._get_orders(body)
        return self._trade_normalization(ret)       

    def get_accounts(self):
        return self._get("/accounts")

    def get_account(self, account_id: str):
        endpoint = "/accounts/{}".format(account_id)
        return self._get(endpoint)

    def get_account_history(self, account_id: str, pagination=None):
        endpoint = "/accounts/{}/ledger".format(account_id)
        endpoint = self._pagination(endpoint, pagination)

        return self._get(endpoint)

    def get_holds(self, account_id: str, pagination=None):
        endpoint = "/accounts/{}/holds".format(account_id)
        endpoint = self._pagination(endpoint, pagination)

        return self._get(endpoint)

    def deposit_funds(self, body):
        """
        Deposit funds from a payment method to the account the api key is associated with.

        data format
        {
            "amount": 10.00,
            "currency": "USD",
            "payment_method_id": "bc677162-d934-5f1a-968c-a496b1c1270b"
        }
        """
        return self._post("/deposits/payment-method", body)

    def deposit_coinbase(self, body):
        """
        Deposit funds from a different coinbase account into the account the api key is associated with.

        data format
        {
            "amount": 10.00,
            "currency": "BTC",
            "coinbase_account_id": "c13cd0fc-72ca-55e9-843b-b84ef628c198",
        }
        """
        return self._post("/deposits/coinbase-account", body)

    def withdrawal_funds(self, body):
        """
        Withdrawal funds from the account the api key is associated with to the specified account
        data format
        {
            "amount": 10.00,
            "currency": "USD",
            "payment_method_id": "bc677162-d934-5f1a-968c-a496b1c1270b"
        }
        """
        return self._post("/withdrawals/payment-method", body)

    def withdrawal_coinbase(self, body):
        """
        Withdrawal funds from the account the api key is associated with to the specified coinbase account
        data format
        {
            "amount": 10.00,
            "currency": "BTC",
            "coinbase_account_id": "c13cd0fc-72ca-55e9-843b-b84ef628c198",
        }
        """
        return self._post("/withdrawals/coinbase-account", body)

    def withdrawal_crypto(self, body):
        """
        Withdrawal funds from the account the api key is associated with to the specified crypto address
        data format
        {
            "amount": 10.00,
            "currency": "BTC",
            "crypto_address": "0x5ad5769cd04681FeD900BCE3DDc877B50E83d469"
        }
        """
        return self._post("/withdrawals/crypto", body)

    def list_payment_methods(self):
        return self._get("/payment-methods")

    def list_coinbase_accounts(self):
        return self._get("/coinbase-accounts")

    def _trade_normalization(self, trade: dict) -> dict:
        trade_data = {
            'timestamp': trade['created_at'],
            'pair': trade['product_id'],
            'feed': self.ID,
            'side': BUY if trade['side'] == 'sell' else SELL,
            'amount': trade['size'],
            "settled": trade["settled"]
        }
        if 'order_id' in trade:
            trade_data['id'] = trade['order_id']
            trade_data['price'] = trade['price']
            trade_data['fee'] = trade['fee']
        else:
            trade_data['type'] = trade['type']
            trade_data['id'] = trade['id']
            trade_data['type'] = trade['type']
            trade_data["fill_fees"] = trade["fill_fees"]
            trade_data["filled_size"] = trade["filled_size"]
            trade_data["executed_value"] = trade["executed_value"]
            trade_data["status"] = trade["status"]

        return trade_data<|MERGE_RESOLUTION|>--- conflicted
+++ resolved
@@ -10,13 +10,8 @@
 
 import pandas as pd
 
-<<<<<<< HEAD
 from cryptofeed.rest.api import API, request_retry
-from cryptofeed.defines import COINBASE
-=======
-from cryptofeed.rest.api import API
 from cryptofeed.defines import COINBASE, BUY, SELL
->>>>>>> 80a16735
 from cryptofeed.standards import pair_std_to_exchange
 
 
@@ -187,11 +182,7 @@
         """
         return self._get_fills(symbol=symbol, retry=retry, retry_wait=retry_wait, start_date=start, end_date=end)
 
-<<<<<<< HEAD
     def place_order(self, trades_to_make: list):
-=======
-    def execute_trades(self, trades_to_make: list):
->>>>>>> 80a16735
         """
         https://docs.gdax.com/?python#place-a-new-order
         data format
