--- conflicted
+++ resolved
@@ -41,11 +41,7 @@
     # f.add_feed(HitBTC(channels=['trades'], pairs=['BTC-USD'], callbacks={'trades': TradeCallback(trade)}))
     # f.add_feed(HitBTC(channels=['book'], pairs=['BTC-USD'], callbacks={'book': BookCallback(book)}))
     # f.add_feed(EXX())
-<<<<<<< HEAD
-    #f.add_feed(Bitstamp(channels=['book'], pairs=['BTC-USD'], callbacks={'book': BookCallback(book)}))
-=======
     # f.add_feed(Bitstamp(channels=['book'], pairs=['BTC-USD'], callbacks={'book': BookCallback(book)}))
->>>>>>> 67686a58
     f.run()
 
 
